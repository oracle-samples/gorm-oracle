/*
** Copyright (c) 2025 Oracle and/or its affiliates.
**
** The Universal Permissive License (UPL), Version 1.0
**
** Subject to the condition set forth below, permission is hereby granted to any
** person obtaining a copy of this software, associated documentation and/or data
** (collectively the "Software"), free of charge and under any and all copyright
** rights in the Software, and any and all patent rights owned or freely
** licensable by each licensor hereunder covering either (i) the unmodified
** Software as contributed to or provided by such licensor, or (ii) the Larger
** Works (as defined below), to deal in both
**
** (a) the Software, and
** (b) any piece of software and/or hardware listed in the lrgrwrks.txt file if
** one is included with the Software (each a "Larger Work" to which the Software
** is contributed by such licensors),
**
** without restriction, including without limitation the rights to copy, create
** derivative works of, display, perform, and distribute the Software and make,
** use, sell, offer for sale, import, export, have made, and have sold the
** Software and the Larger Work(s), and to sublicense the foregoing rights on
** either these or other terms.
**
** This license is subject to the following condition:
** The above copyright notice and either this complete permission notice or at
** a minimum a reference to the UPL must be included in all copies or
** substantial portions of the Software.
**
** THE SOFTWARE IS PROVIDED "AS IS", WITHOUT WARRANTY OF ANY KIND, EXPRESS OR
** IMPLIED, INCLUDING BUT NOT LIMITED TO THE WARRANTIES OF MERCHANTABILITY,
** FITNESS FOR A PARTICULAR PURPOSE AND NONINFRINGEMENT. IN NO EVENT SHALL THE
** AUTHORS OR COPYRIGHT HOLDERS BE LIABLE FOR ANY CLAIM, DAMAGES OR OTHER
** LIABILITY, WHETHER IN AN ACTION OF CONTRACT, TORT OR OTHERWISE, ARISING FROM,
** OUT OF OR IN CONNECTION WITH THE SOFTWARE OR THE USE OR OTHER DEALINGS IN THE
** SOFTWARE.
 */

package oracle

import (
	"database/sql"
	"fmt"
	"reflect"
	"strings"

	"gorm.io/gorm"
	"gorm.io/gorm/callbacks"
	"gorm.io/gorm/clause"
	"gorm.io/gorm/schema"
)

// Create overrides GORM's create callback for Oracle.
//
// Behavior:
//   - If the schema has fields with default DB values and only one row is
//     being inserted, it builds an INSERT ... RETURNING statement.
//   - If no RETURNING is needed, it emits a standard INSERT.
//   - If multiple rows require RETURNING, it builds a PL/SQL block using
//     FORALL and BULK COLLECT; if an ON CONFLICT clause is present and
//     resolvable, it emits a MERGE.
//   - For that last case, it validates Dest (non-nil, non-empty slice with
//     no nil elements), normalizes bind variables for Oracle, and populates
//     destinations from OUT parameters.
//
// Register with:
//
//	db.Callback().Create().Replace("gorm:create", oracle.Create)
func Create(db *gorm.DB) {
	if db.Error != nil || db.Statement == nil {
		return
	}

	stmt := db.Statement

	// Check for nil values in slices before processing
	if err := validateCreateData(stmt); err != nil {
		db.AddError(err)
		return
	}

	stmtSchema := stmt.Schema
	if stmtSchema != nil && !stmt.Unscoped {
		for _, c := range stmtSchema.CreateClauses {
			stmt.AddClause(c)
		}
	}

	// SkipDefaultTransaction is here to distinguish the usage of DB.ToSQL
	if stmtSchema != nil && len(stmtSchema.FieldsWithDefaultDBValue) > 0 && (!db.DryRun || (db.DryRun && db.SkipDefaultTransaction)) {
		if _, ok := stmt.Clauses["RETURNING"]; !ok {
			fromColumns := make([]clause.Column, 0, len(stmtSchema.FieldsWithDefaultDBValue))
			for _, field := range stmtSchema.FieldsWithDefaultDBValue {
				fromColumns = append(fromColumns, clause.Column{Name: field.DBName})
			}
			stmt.AddClause(clause.Returning{Columns: fromColumns})
		}
	}

	if stmt.SQL.Len() == 0 {
		createValues := callbacks.ConvertToCreateValues(stmt)

		// Early validation for invalid data
		if len(createValues.Values) == 0 {
			db.AddError(gorm.ErrInvalidData)
			return
		}

		// Allow empty columns only if we have auto-increment primary key
		if len(createValues.Columns) == 0 {
			hasAutoIncrementPK := stmt.Schema != nil &&
				stmt.Schema.PrioritizedPrimaryField != nil &&
				stmt.Schema.PrioritizedPrimaryField.AutoIncrement
			if !hasAutoIncrementPK {
				db.AddError(gorm.ErrInvalidData)
				return
			}
		}

		// Validate that all value rows have the same number of columns
		expectedColumnCount := len(createValues.Columns)
		for i, valueRow := range createValues.Values {
			if len(valueRow) != expectedColumnCount {
				db.AddError(fmt.Errorf("invalid data: row %d has %d values, expected %d", i, len(valueRow), expectedColumnCount))
				return
			}
		}

		// Check if we need RETURNING clause for fields with default values
		_, hasReturningClause := db.Statement.Clauses["RETURNING"]
		hasReturningInDryRun := db.DryRun && hasReturningClause
		needsReturning := stmtSchema != nil && len(stmtSchema.FieldsWithDefaultDBValue) > 0 && (!db.DryRun || hasReturningInDryRun)

		if needsReturning && len(createValues.Values) > 1 {
			// Multiple rows with RETURNING - use PL/SQL
			buildBulkInsertPLSQL(db, createValues)
		} else if needsReturning {
			// Single row with RETURNING - use regular SQL with RETURNING
			buildSingleInsertSQL(db, createValues)
		} else {
			// No RETURNING needed - use standard INSERT
			buildStandardInsertSQL(db, createValues)
		}
	}
}

// validateCreateData checks for invalid data in the destination before processing
func validateCreateData(stmt *gorm.Statement) error {
	if stmt.Dest == nil {
		return gorm.ErrInvalidData
	}

	destValue := reflect.ValueOf(stmt.Dest)
	if destValue.Kind() == reflect.Ptr {
		if destValue.IsNil() {
			return gorm.ErrInvalidData
		}
		destValue = destValue.Elem()
	}

	// Check for nil values in slices
	if destValue.Kind() == reflect.Slice {
		if destValue.Len() == 0 {
			return gorm.ErrEmptySlice
		}
		for i := 0; i < destValue.Len(); i++ {
			item := destValue.Index(i)
			if item.Kind() == reflect.Ptr && item.IsNil() {
				return gorm.ErrInvalidData
			}
		}
	}

	return nil
}

// Build PL/SQL block for bulk INSERT/MERGE with RETURNING
func buildBulkInsertPLSQL(db *gorm.DB, createValues clause.Values) {
	sanitizeCreateValuesForBulkArrays(db.Statement, &createValues)

	stmt := db.Statement
	schema := stmt.Schema

	if schema == nil {
		db.AddError(fmt.Errorf("schema required for bulk insert with returning"))
		return
	}

	// Add validation for empty columns or values
	if len(createValues.Columns) == 0 {
		db.AddError(fmt.Errorf("no columns found for bulk insert"))
		return
	}

	if len(createValues.Values) == 0 {
		db.AddError(fmt.Errorf("no values found for bulk insert"))
		return
	}

	// Validate that all value rows have the same number of columns
	expectedColumnCount := len(createValues.Columns)
	for i, valueRow := range createValues.Values {
		if len(valueRow) != expectedColumnCount {
			db.AddError(fmt.Errorf("row %d has %d values, expected %d", i, len(valueRow), expectedColumnCount))
			return
		}
	}

	// Check if we have OnConflict clause
	onConflictClause, hasOnConflict := stmt.Clauses["ON CONFLICT"]
	if hasOnConflict {
		onConflict, ok := onConflictClause.Expression.(clause.OnConflict)
		if !ok {
			db.AddError(fmt.Errorf("invalid OnConflict clause"))
			return
		}

		// Determine conflict columns (use primary key if not specified)
		conflictColumns := onConflict.Columns
		if len(conflictColumns) == 0 {
			if len(schema.PrimaryFields) == 0 {
				return
			}
			for _, primaryField := range schema.PrimaryFields {
				conflictColumns = append(conflictColumns, clause.Column{Name: primaryField.DBName})
			}
		}

		shouldUseMerge := ShouldUseRealConflict(createValues, onConflict, conflictColumns)

		if shouldUseMerge {
			buildBulkMergePLSQL(db, createValues, onConflictClause)
			return
		}
	}
	// Original INSERT logic for when there's no conflict handling needed
	buildBulkInsertOnlyPLSQL(db, createValues)
}

// Build PL/SQL block for bulk MERGE with RETURNING (OnConflict case)
func buildBulkMergePLSQL(db *gorm.DB, createValues clause.Values, onConflictClause clause.Clause) {
	sanitizeCreateValuesForBulkArrays(db.Statement, &createValues)

	stmt := db.Statement
	schema := stmt.Schema

	onConflict, ok := onConflictClause.Expression.(clause.OnConflict)
	if !ok {
		db.AddError(fmt.Errorf("invalid OnConflict clause"))
		return
	}

	// Determine conflict columns (use primary key if not specified)
	conflictColumns := onConflict.Columns
	if len(conflictColumns) == 0 {
		if schema == nil || len(schema.PrimaryFields) == 0 {
			return
		}
		for _, primaryField := range schema.PrimaryFields {
			conflictColumns = append(conflictColumns, clause.Column{Name: primaryField.DBName})
		}
	}

	// Filter conflict columns to only include those present in createValues
	var valuesColumnMap = make(map[string]bool)
	for _, column := range createValues.Columns {
		valuesColumnMap[strings.ToUpper(column.Name)] = true
	}

	// Filter conflict columns to remove non unique columns
	var filteredConflictColumns []clause.Column
	for _, conflictCol := range conflictColumns {
		field := stmt.Schema.LookUpField(conflictCol.Name)
		if valuesColumnMap[strings.ToUpper(conflictCol.Name)] && (field.Unique || field.AutoIncrement) {
			filteredConflictColumns = append(filteredConflictColumns, conflictCol)
		}
	}

	// Check if we have any usable conflict columns
	if len(filteredConflictColumns) == 0 {
		buildBulkInsertOnlyPLSQL(db, createValues)
		return
	}

	// Use filtered conflict columns from here on
	conflictColumns = filteredConflictColumns

	var plsqlBuilder strings.Builder

	// Start PL/SQL block
	plsqlBuilder.WriteString("DECLARE\n")
	writeTableRecordCollectionDecl(db, &plsqlBuilder, stmt.Schema.DBNames, stmt.Table)
	plsqlBuilder.WriteString("  l_affected_records t_records;\n")

	// Create array types and variables for each column
	for i, column := range createValues.Columns {
		var arrayType string
		if field := findFieldByDBName(schema, column.Name); field != nil {
			arrayType = getOracleArrayType(field)
		} else {
			arrayType = "TABLE OF VARCHAR2(4000)"
		}

		plsqlBuilder.WriteString(fmt.Sprintf("  TYPE t_col_%d_array IS %s;\n", i, arrayType))
		plsqlBuilder.WriteString(fmt.Sprintf("  l_col_%d_array t_col_%d_array;\n", i, i))
	}

	plsqlBuilder.WriteString("BEGIN\n")

	// Initialize arrays with values
	for i := range createValues.Columns {
		plsqlBuilder.WriteString(fmt.Sprintf("  l_col_%d_array := t_col_%d_array(", i, i))
		for j, values := range createValues.Values {
			if j > 0 {
				plsqlBuilder.WriteString(", ")
			}
			plsqlBuilder.WriteString(fmt.Sprintf(":%d", len(stmt.Vars)+1))
			stmt.Vars = append(stmt.Vars, convertValue(values[i]))
		}
		plsqlBuilder.WriteString(");\n")
	}

	// FORALL with MERGE and RETURNING BULK COLLECT INTO
	plsqlBuilder.WriteString(fmt.Sprintf("  FORALL i IN 1..%d\n", len(createValues.Values)))
	plsqlBuilder.WriteString("    MERGE INTO ")
	db.QuoteTo(&plsqlBuilder, stmt.Table)
	plsqlBuilder.WriteString(" t\n")
	// Build USING clause
	plsqlBuilder.WriteString("    USING (SELECT ")
	for idx, column := range createValues.Columns {
		if idx > 0 {
			plsqlBuilder.WriteString(", ")
		}
		plsqlBuilder.WriteString(fmt.Sprintf("l_col_%d_array(i) AS ", idx))
		db.QuoteTo(&plsqlBuilder, column.Name)
	}
	plsqlBuilder.WriteString(" FROM DUAL) s\n")

	// Build ON clause using conflict columns
	plsqlBuilder.WriteString("    ON (")

	for idx, conflictCol := range conflictColumns {
		if idx > 0 {
			plsqlBuilder.WriteString(" AND ")
		}
		plsqlBuilder.WriteString("t.")
		db.QuoteTo(&plsqlBuilder, conflictCol.Name)
		plsqlBuilder.WriteString(" = s.")
		db.QuoteTo(&plsqlBuilder, conflictCol.Name)
	}
	plsqlBuilder.WriteString(")\n")

	// WHEN MATCHED THEN UPDATE (if DoUpdates specified)
	if len(onConflict.DoUpdates) > 0 {
		plsqlBuilder.WriteString("    WHEN MATCHED THEN UPDATE SET ")

		// Build update assignments
		updateCount := 0
		for _, column := range createValues.Columns {
			// Skip conflict columns in updates
			isConflictColumn := false
			for _, conflictCol := range conflictColumns {
				if strings.EqualFold(column.Name, conflictCol.Name) {
					isConflictColumn = true
					break
				}
			}

			if !isConflictColumn {
				if updateCount > 0 {
					plsqlBuilder.WriteString(", ")
				}
				plsqlBuilder.WriteString("t.")
				db.QuoteTo(&plsqlBuilder, column.Name)
				plsqlBuilder.WriteString(" = s.")
				db.QuoteTo(&plsqlBuilder, column.Name)
				updateCount++
			}
		}
		plsqlBuilder.WriteString("\n")
	} else if !onConflict.DoNothing {
		// Default behavior: update all non-conflict columns
		plsqlBuilder.WriteString("    WHEN MATCHED THEN UPDATE SET ")

		updateCount := 0
		for _, column := range createValues.Columns {
			// Skip conflict columns and auto-increment fields
			isConflictColumn := false
			for _, conflictCol := range conflictColumns {
				if strings.EqualFold(column.Name, conflictCol.Name) {
					isConflictColumn = true
					break
				}
			}

			isAutoIncrement := false
			if schema.PrioritizedPrimaryField != nil &&
				schema.PrioritizedPrimaryField.AutoIncrement &&
				strings.EqualFold(schema.PrioritizedPrimaryField.DBName, column.Name) {
				isAutoIncrement = true
			}

			if !isConflictColumn && !isAutoIncrement {
				if updateCount > 0 {
					plsqlBuilder.WriteString(", ")
				}
				plsqlBuilder.WriteString("t.")
				db.QuoteTo(&plsqlBuilder, column.Name)
				plsqlBuilder.WriteString(" = s.")
				db.QuoteTo(&plsqlBuilder, column.Name)
				updateCount++
			}
		}
		plsqlBuilder.WriteString("\n")
	} else {
		onCols := map[string]struct{}{}
		for _, c := range conflictColumns {
			onCols[strings.ToUpper(c.Name)] = struct{}{}
		}

		// Picking the first non-ON column from the INSERT/MERGE columns
		var noopCol string
		for _, c := range createValues.Columns {
			if _, inOn := onCols[strings.ToUpper(c.Name)]; !inOn {
				noopCol = c.Name
				break
			}
		}
		plsqlBuilder.WriteString("    WHEN MATCHED THEN UPDATE SET t.")
		db.QuoteTo(&plsqlBuilder, noopCol)
		plsqlBuilder.WriteString(" = t.")
		db.QuoteTo(&plsqlBuilder, noopCol)
		plsqlBuilder.WriteString("\n")
	}

	// WHEN NOT MATCHED THEN INSERT (unless DoNothing for inserts)
	if !onConflict.DoNothing {
		plsqlBuilder.WriteString("    WHEN NOT MATCHED THEN INSERT (")

		// Add column names (excluding auto-increment primary key)
		insertCount := 0
		for _, column := range createValues.Columns {
			if shouldIncludeColumnInInsert(stmt, column.Name) {
				if insertCount > 0 {
					plsqlBuilder.WriteString(", ")
				}
				db.QuoteTo(&plsqlBuilder, column.Name)
				insertCount++
			}
		}

		plsqlBuilder.WriteString(") VALUES (")

		// Add values (excluding auto-increment primary key)
		insertCount = 0
		for _, column := range createValues.Columns {
			if shouldIncludeColumnInInsert(stmt, column.Name) {
				if insertCount > 0 {
					plsqlBuilder.WriteString(", ")
				}
				plsqlBuilder.WriteString("s.")
				db.QuoteTo(&plsqlBuilder, column.Name)
				insertCount++
			}
		}
		plsqlBuilder.WriteString(")\n")
	} else {
		// Add a minimal WHEN NOT MATCHED that effectively does nothing by only inserting required fields
		plsqlBuilder.WriteString("    WHEN NOT MATCHED THEN INSERT (")

		// Find at least one non-auto-increment column to satisfy Oracle syntax
		insertCount := 0
		for _, column := range createValues.Columns {
			if shouldIncludeColumnInInsert(stmt, column.Name) {
				if insertCount > 0 {
					plsqlBuilder.WriteString(", ")
				}
				db.QuoteTo(&plsqlBuilder, column.Name)
				insertCount++
			}
		}

		plsqlBuilder.WriteString(") VALUES (")

		insertCount = 0
		for _, column := range createValues.Columns {
			if shouldIncludeColumnInInsert(stmt, column.Name) {
				if insertCount > 0 {
					plsqlBuilder.WriteString(", ")
				}
				plsqlBuilder.WriteString("s.")
				db.QuoteTo(&plsqlBuilder, column.Name)
				insertCount++
			}
		}
		plsqlBuilder.WriteString(")\n")
	}

	// Add RETURNING clause with BULK COLLECT INTO
	plsqlBuilder.WriteString("    RETURNING ")
	allColumns := getAllTableColumns(schema)
	for i, column := range allColumns {
		if i > 0 {
			plsqlBuilder.WriteString(", ")
		}
		db.QuoteTo(&plsqlBuilder, column)
	}
	plsqlBuilder.WriteString("\n    BULK COLLECT INTO l_affected_records;\n")

	// Add OUT parameter population (JSON serialized to CLOB)
	outParamIndex := len(stmt.Vars)
	for rowIdx := 0; rowIdx < len(createValues.Values); rowIdx++ {
		for _, column := range allColumns {
			if field := findFieldByDBName(schema, column); field != nil {
<<<<<<< HEAD
				if isJSONField(field) {
					// JSON -> text bind
					stmt.Vars = append(stmt.Vars, sql.Out{Dest: new(string)})
					plsqlBuilder.WriteString(fmt.Sprintf("  IF l_affected_records.COUNT > %d THEN :%d := JSON_SERIALIZE(l_affected_records(%d).", rowIdx, outParamIndex+1, rowIdx+1))
					writeQuotedIdentifier(&plsqlBuilder, column)
					plsqlBuilder.WriteString(" RETURNING CLOB); END IF;\n")
				} else {
					stmt.Vars = append(stmt.Vars, sql.Out{Dest: createTypedDestination(field)})
					plsqlBuilder.WriteString(fmt.Sprintf("  IF l_affected_records.COUNT > %d THEN :%d := l_affected_records(%d).", rowIdx, outParamIndex+1, rowIdx+1))
					writeQuotedIdentifier(&plsqlBuilder, column)
					plsqlBuilder.WriteString("; END IF;\n")
				}
=======
				stmt.Vars = append(stmt.Vars, sql.Out{Dest: createTypedDestination(field)})
				plsqlBuilder.WriteString(fmt.Sprintf("  IF l_affected_records.COUNT > %d THEN :%d := l_affected_records(%d).", rowIdx, outParamIndex+1, rowIdx+1))
				db.QuoteTo(&plsqlBuilder, column)
				plsqlBuilder.WriteString("; END IF;\n")
>>>>>>> 2797081c
				outParamIndex++
			}
		}
	}

	plsqlBuilder.WriteString("END;")

	stmt.SQL.Reset()
	stmt.SQL.WriteString(plsqlBuilder.String())

	if !db.DryRun && db.Error == nil {
		result, err := stmt.ConnPool.ExecContext(stmt.Context, stmt.SQL.String(), stmt.Vars...)
		if db.AddError(err) == nil {
			db.RowsAffected = int64(len(createValues.Values))
			if stmt.Result != nil {
				stmt.Result.Result = result
				stmt.Result.RowsAffected = db.RowsAffected
			}
			getBulkReturningValues(db, len(createValues.Values))
		}
	}
}

// Build PL/SQL block for bulk INSERT only (no conflict handling)
func buildBulkInsertOnlyPLSQL(db *gorm.DB, createValues clause.Values) {
	stmt := db.Statement
	schema := stmt.Schema

	var plsqlBuilder strings.Builder

	// Start PL/SQL block
	plsqlBuilder.WriteString("DECLARE\n")
	writeTableRecordCollectionDecl(db, &plsqlBuilder, stmt.Schema.DBNames, stmt.Table)
	plsqlBuilder.WriteString("  l_inserted_records t_records;\n")

	// Create array types and variables for each column
	for i, column := range createValues.Columns {
		var arrayType string
		if field := findFieldByDBName(schema, column.Name); field != nil {
			arrayType = getOracleArrayType(field)
		} else {
			arrayType = "TABLE OF VARCHAR2(4000)"
		}

		plsqlBuilder.WriteString(fmt.Sprintf("  TYPE t_col_%d_array IS %s;\n", i, arrayType))
		plsqlBuilder.WriteString(fmt.Sprintf("  l_col_%d_array t_col_%d_array;\n", i, i))
	}

	plsqlBuilder.WriteString("BEGIN\n")

	// Initialize arrays with values
	for i := range createValues.Columns {
		plsqlBuilder.WriteString(fmt.Sprintf("  l_col_%d_array := t_col_%d_array(", i, i))
		for j, values := range createValues.Values {
			if j > 0 {
				plsqlBuilder.WriteString(", ")
			}
			plsqlBuilder.WriteString(fmt.Sprintf(":%d", len(stmt.Vars)+1))
			stmt.Vars = append(stmt.Vars, convertValue(values[i]))
		}
		plsqlBuilder.WriteString(");\n")
	}

	// FORALL with RETURNING BULK COLLECT INTO
	plsqlBuilder.WriteString(fmt.Sprintf("  FORALL i IN 1..%d\n", len(createValues.Values)))
	plsqlBuilder.WriteString("    INSERT INTO ")
	db.QuoteTo(&plsqlBuilder, stmt.Table)
	plsqlBuilder.WriteString(" (")
	// Add column names
	for i, column := range createValues.Columns {
		if i > 0 {
			plsqlBuilder.WriteString(", ")
		}
		db.QuoteTo(&plsqlBuilder, column.Name)
	}
	plsqlBuilder.WriteString(") VALUES (")

	// Add array references
	for i := range createValues.Columns {
		if i > 0 {
			plsqlBuilder.WriteString(", ")
		}
		plsqlBuilder.WriteString(fmt.Sprintf("l_col_%d_array(i)", i))
	}
	plsqlBuilder.WriteString(")\n")

	// Add RETURNING clause with BULK COLLECT INTO
	plsqlBuilder.WriteString("    RETURNING ")
	allColumns := getAllTableColumns(schema)
	for i, column := range allColumns {
		if i > 0 {
			plsqlBuilder.WriteString(", ")
		}
		db.QuoteTo(&plsqlBuilder, column)
	}
	plsqlBuilder.WriteString("\n    BULK COLLECT INTO l_inserted_records;\n")

	// Add OUT parameter population (JSON serialized to CLOB)
	outParamIndex := len(stmt.Vars)
	for rowIdx := 0; rowIdx < len(createValues.Values); rowIdx++ {
		for _, column := range allColumns {
			var columnBuilder strings.Builder
			db.QuoteTo(&columnBuilder, column)
			quotedColumn := columnBuilder.String()

			if field := findFieldByDBName(schema, column); field != nil {
				if isJSONField(field) {
					// JSON -> text bind
					stmt.Vars = append(stmt.Vars, sql.Out{Dest: new(string)})
					plsqlBuilder.WriteString(fmt.Sprintf(
						"  IF l_inserted_records.COUNT > %d THEN :%d := JSON_SERIALIZE(l_inserted_records(%d).%s RETURNING CLOB); END IF;\n",
						rowIdx, outParamIndex+1, rowIdx+1, quotedColumn,
					))
				} else {
					stmt.Vars = append(stmt.Vars, sql.Out{Dest: createTypedDestination(field)})
					plsqlBuilder.WriteString(fmt.Sprintf(
						"  IF l_inserted_records.COUNT > %d THEN :%d := l_inserted_records(%d).%s; END IF;\n",
						rowIdx, outParamIndex+1, rowIdx+1, quotedColumn,
					))
				}
				outParamIndex++
			}
		}
	}

	plsqlBuilder.WriteString("END;")

	stmt.SQL.Reset()
	stmt.SQL.WriteString(plsqlBuilder.String())

	if !db.DryRun && db.Error == nil {
		result, err := stmt.ConnPool.ExecContext(stmt.Context, stmt.SQL.String(), stmt.Vars...)
		if db.AddError(err) == nil {
			db.RowsAffected = int64(len(createValues.Values))
			if stmt.Result != nil {
				stmt.Result.Result = result
				stmt.Result.RowsAffected = db.RowsAffected
			}
			getBulkReturningValues(db, len(createValues.Values))
		}
	}
}

// Helper function to determine if column should be included in INSERT
func shouldIncludeColumnInInsert(stmt *gorm.Statement, columnName string) bool {
	if stmt.Schema.PrioritizedPrimaryField != nil &&
		stmt.Schema.PrioritizedPrimaryField.AutoIncrement &&
		strings.EqualFold(stmt.Schema.PrioritizedPrimaryField.DBName, columnName) {
		return false
	}
	return true
}

// Build single INSERT with RETURNING
func buildSingleInsertSQL(db *gorm.DB, createValues clause.Values) {
	stmt := db.Statement

	stmt.AddClauseIfNotExists(clause.Insert{})
	stmt.AddClause(clause.Values{
		Columns: createValues.Columns,
		Values:  createValues.Values,
	})

	// Add RETURNING clause for fields with default values
	// addReturningClause(db, schema.FieldsWithDefaultDBValue)
	stmt.Build("INSERT", "VALUES", "ON CONFLICT", "RETURNING")

	if !db.DryRun && db.Error == nil {
		// Convert values for Oracle
		for i, val := range stmt.Vars {
			if !isOutParam(stmt.Vars[i]) {
				stmt.Vars[i] = convertValue(val)
			}
		}

		result, err := stmt.ConnPool.ExecContext(stmt.Context, stmt.SQL.String(), stmt.Vars...)
		if db.AddError(err) == nil {
			db.RowsAffected, _ = result.RowsAffected()
			if stmt.Result != nil {
				stmt.Result.Result = result
				stmt.Result.RowsAffected = db.RowsAffected
			}
			if db.RowsAffected > 0 {
				// Something was inserted/updated, process RETURNING values
				handleSingleRowReturning(db)
			}
		}
	}
}

// Build standard INSERT without RETURNING
func buildStandardInsertSQL(db *gorm.DB, createValues clause.Values) {
	stmt := db.Statement

	stmt.AddClauseIfNotExists(clause.Insert{})
	stmt.AddClause(clause.Values{
		Columns: createValues.Columns,
		Values:  createValues.Values,
	})
	stmt.Build("INSERT", "VALUES", "ON CONFLICT")

	if !db.DryRun && db.Error == nil {
		// Convert values for Oracle
		for i, val := range stmt.Vars {
			stmt.Vars[i] = convertValue(val)
		}

		result, err := stmt.ConnPool.ExecContext(stmt.Context, stmt.SQL.String(), stmt.Vars...)
		if db.AddError(err) == nil {
			db.RowsAffected, _ = result.RowsAffected()
			if stmt.Result != nil {
				stmt.Result.Result = result
				stmt.Result.RowsAffected = db.RowsAffected
			}
			if db.RowsAffected > 0 {
				handleLastInsertId(db, result)
			}
		}
	}
}

// Handle single row RETURNING results
func handleSingleRowReturning(db *gorm.DB) {

	if db.Statement.Schema == nil {
		return
	}

	// Get the RETURNING clause to know which columns we're expecting
	returningClause, hasReturning := db.Statement.Clauses["RETURNING"]
	if !hasReturning {
		return
	}

	returning, ok := returningClause.Expression.(clause.Returning)
	if !ok || len(returning.Columns) == 0 {
		return
	}

	// Get target struct to populate
	targetValue := db.Statement.ReflectValue
	if targetValue.Kind() == reflect.Ptr {
		targetValue = targetValue.Elem()
	}

	// For single row operations, we expect a single struct
	var targetStruct reflect.Value
	switch targetValue.Kind() {
	case reflect.Slice, reflect.Array:
		if targetValue.Len() > 0 {
			targetStruct = targetValue.Index(0) // First element
		} else {
			return
		}
	case reflect.Struct:
		targetStruct = targetValue
	default:
		return
	}

	// Process the sql.Out parameters created by ReturningClauseBuilder
	outIndex := 0

	// Find where the OUT parameters start (after the data variables)
	dataVarCount := 0
	if valuesClause, hasValues := db.Statement.Clauses["VALUES"]; hasValues {
		if values, ok := valuesClause.Expression.(clause.Values); ok && len(values.Values) > 0 {
			dataVarCount = len(values.Values[0]) // Number of columns in first row
		}
	}

	// Process OUT parameters
	for i := dataVarCount; i < len(db.Statement.Vars); i++ {
		if outParam, ok := db.Statement.Vars[i].(sql.Out); ok {

			if outIndex < len(returning.Columns) {
				columnName := returning.Columns[outIndex].Name
				field := findFieldByDBName(db.Statement.Schema, columnName)

				if field != nil && outParam.Dest != nil {
					// Extract the actual value from the OUT parameter destination
					destValue := reflect.ValueOf(outParam.Dest)

					if destValue.Kind() == reflect.Ptr && !destValue.IsNil() {
						actualValue := destValue.Elem().Interface()

						// Convert Oracle-specific values back to Go types
						if convertedValue := convertFromOracleToField(actualValue, field); convertedValue != nil {

							// Log target struct before setting
							if targetStruct.Kind() == reflect.Ptr {
								targetStruct = targetStruct.Elem()
							}

							if err := field.Set(db.Statement.Context, targetStruct, convertedValue); err != nil {
								db.AddError(fmt.Errorf("failed to set field %s: %w", field.Name, err))
							}
						}
					}
				}
				outIndex++
			}
		}
	}
}

// Handle bulk RETURNING results for PL/SQL operations
func getBulkReturningValues(db *gorm.DB, rowCount int) {
	if db.Statement.Schema == nil {
		return
	}

	// Get target slice to populate
	targetValue := db.Statement.ReflectValue
	if targetValue.Kind() == reflect.Ptr {
		targetValue = targetValue.Elem()
	}

	if targetValue.Kind() != reflect.Slice {
		return
	}

	// Grow slice if needed
	actualRowsToProcess := rowCount
	if actualRowsToProcess > targetValue.Len() {
		newSlice := reflect.MakeSlice(targetValue.Type(), actualRowsToProcess, actualRowsToProcess)
		if targetValue.Len() > 0 {
			reflect.Copy(newSlice, targetValue)
		}
		targetValue.Set(newSlice)
	}

	// Get all table columns
	allColumns := getAllTableColumns(db.Statement.Schema)

	// Find the actual starting index of OUT parameters
	actualStartIndex := -1
	for i := 0; i < len(db.Statement.Vars); i++ {
		if _, ok := db.Statement.Vars[i].(sql.Out); ok {
			actualStartIndex = i
			break
		}
	}

	if actualStartIndex == -1 {
		return
	}

	// Process OUT parameters for each row
	for rowIdx := 0; rowIdx < actualRowsToProcess; rowIdx++ {
		targetElement := targetValue.Index(rowIdx)

		// Handle interface{} wrapper
		if targetElement.Kind() == reflect.Interface {
			targetElement = targetElement.Elem()
		}

		for colIdx, column := range allColumns {
			paramIndex := actualStartIndex + (rowIdx * len(allColumns)) + colIdx

			if paramIndex < len(db.Statement.Vars) {
				if outParam, ok := db.Statement.Vars[paramIndex].(sql.Out); ok {
					if field := findFieldByDBName(db.Statement.Schema, column); field != nil && outParam.Dest != nil {
						destValue := reflect.ValueOf(outParam.Dest)
						if destValue.Kind() == reflect.Ptr && !destValue.IsNil() {
							actualValue := destValue.Elem().Interface()

							if convertedValue := convertFromOracleToField(actualValue, field); convertedValue != nil {
								// Check if target is a map or struct and handle accordingly
								if targetElement.Kind() == reflect.Map {
									// Handle map: set using field name as key
									targetElement.SetMapIndex(reflect.ValueOf(field.Name), reflect.ValueOf(convertedValue))
								} else {
									// Handle struct
									if err := field.Set(db.Statement.Context, targetElement, convertedValue); err != nil {
										db.AddError(fmt.Errorf("failed to set field %s: %w", field.Name, err))
									}
								}
							}
						}
					}
				}
			}
		}
	}
}

// Handle LastInsertId for auto-increment primary keys
func handleLastInsertId(db *gorm.DB, result sql.Result) {
	stmt := db.Statement

	if stmt.Schema == nil {
		return
	}

	insertID, err := result.LastInsertId()
	if err != nil || insertID <= 0 {
		return
	}

	pkField := stmt.Schema.PrioritizedPrimaryField
	if pkField == nil || !pkField.HasDefaultValue {
		return
	}

	// Handle struct types (most common case)
	switch stmt.ReflectValue.Kind() {
	case reflect.Slice, reflect.Array:
		for i := 0; i < stmt.ReflectValue.Len(); i++ {
			rv := stmt.ReflectValue.Index(i)
			if reflect.Indirect(rv).Kind() != reflect.Struct {
				break
			}

			if _, isZero := pkField.ValueOf(stmt.Context, rv); isZero {
				db.AddError(pkField.Set(stmt.Context, rv, insertID))
				insertID += pkField.AutoIncrementIncrement
			}
		}
	case reflect.Struct:
		if _, isZero := pkField.ValueOf(stmt.Context, stmt.ReflectValue); isZero {
			db.AddError(pkField.Set(stmt.Context, stmt.ReflectValue, insertID))
		}
	}
}

// This replaces expressions (clause.Expr) in bulk insert values
// with appropriate NULL placeholders based on the column's data type. This ensures that
// PL/SQL array binding remains consistent and avoids unsupported expressions during
// FORALL bulk operations.
func sanitizeCreateValuesForBulkArrays(stmt *gorm.Statement, cv *clause.Values) {
	for r := range cv.Values {
		for c, col := range cv.Columns {
			v := cv.Values[r][c]
			switch v.(type) {
			case clause.Expr:
				if f := findFieldByDBName(stmt.Schema, col.Name); f != nil {
					switch f.DataType {
					case schema.Int, schema.Uint:
						cv.Values[r][c] = sql.NullInt64{}
					case schema.Float:
						cv.Values[r][c] = sql.NullFloat64{}
					case schema.String:
						cv.Values[r][c] = sql.NullString{}
					case schema.Time:
						cv.Values[r][c] = sql.NullTime{}
					default:
						cv.Values[r][c] = nil
					}
				} else {
					cv.Values[r][c] = nil
				}
			}
		}
	}
}<|MERGE_RESOLUTION|>--- conflicted
+++ resolved
@@ -512,7 +512,6 @@
 	for rowIdx := 0; rowIdx < len(createValues.Values); rowIdx++ {
 		for _, column := range allColumns {
 			if field := findFieldByDBName(schema, column); field != nil {
-<<<<<<< HEAD
 				if isJSONField(field) {
 					// JSON -> text bind
 					stmt.Vars = append(stmt.Vars, sql.Out{Dest: new(string)})
@@ -525,12 +524,6 @@
 					writeQuotedIdentifier(&plsqlBuilder, column)
 					plsqlBuilder.WriteString("; END IF;\n")
 				}
-=======
-				stmt.Vars = append(stmt.Vars, sql.Out{Dest: createTypedDestination(field)})
-				plsqlBuilder.WriteString(fmt.Sprintf("  IF l_affected_records.COUNT > %d THEN :%d := l_affected_records(%d).", rowIdx, outParamIndex+1, rowIdx+1))
-				db.QuoteTo(&plsqlBuilder, column)
-				plsqlBuilder.WriteString("; END IF;\n")
->>>>>>> 2797081c
 				outParamIndex++
 			}
 		}
