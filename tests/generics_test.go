--- conflicted
+++ resolved
@@ -150,25 +150,16 @@
 }
 
 func TestGenericsExecAndUpdate(t *testing.T) {
-<<<<<<< HEAD
-	t.Skip("temporarily skiped: covered by PR#26; unskip after merge")
-=======
->>>>>>> ede94ac3
 	ctx := context.Background()
 
 	name := "GenericsExec"
 	if err := gorm.G[User](DB).Exec(ctx, "INSERT INTO \"users\"(\"name\") VALUES(?)", name); err != nil {
 		t.Fatalf("Exec insert failed: %v", err)
 	}
-
-<<<<<<< HEAD
-	u, err := gorm.G[User](DB).Table("\"users\" \"u\"").Where("\"u\".\"name\" = ?", name).First(ctx)
-=======
 	// todo: uncomment the below line, once the alias quoting issue is resolved.
 	// Gorm issue track: https://github.com/oracle-samples/gorm-oracle/issues/36
 	// u, err := gorm.G[User](DB).Table("\"users\" u").Where("u.\"name\" = ?", name).First(ctx)
 	u, err := gorm.G[User](DB).Table("users").Where("\"name\" = ?", name).First(ctx)
->>>>>>> ede94ac3
 	if err != nil {
 		t.Fatalf("failed to find user, got error: %v", err)
 	} else if u.Name != name || u.ID == 0 {
